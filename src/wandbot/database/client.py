--- conflicted
+++ resolved
@@ -15,7 +15,6 @@
 
 from sqlalchemy.future import create_engine
 from sqlalchemy.orm import sessionmaker
-
 from wandbot.database.config import DataBaseConfig
 from wandbot.database.models import ChatThread as ChatThreadModel
 from wandbot.database.models import FeedBack as FeedBackModel
@@ -256,11 +255,9 @@
         question_answers = question_answers.all()
         if question_answers is not None:
             question_answers = [
-<<<<<<< HEAD
-                QuestionAnswerCreateSchema.from_orm(question_answer).model_dump()
-=======
-                QuestionAnswerCreateSchema.from_orm(question_answer).dict()
->>>>>>> ea1edf33
+                QuestionAnswerCreateSchema.from_orm(
+                    question_answer
+                ).model_dump()
                 for question_answer in question_answers
             ]
             return question_answers